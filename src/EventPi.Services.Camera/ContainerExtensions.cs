--- conflicted
+++ resolved
@@ -33,17 +33,12 @@
         services.AddSingleton<CameraCommandHandler>();
         services.AddCommandHandler<CameraCommandHandler>();
         services.AddCommandHandler<WeldingRecognitionCommandHandler>();
-<<<<<<< HEAD
         services.AddEventHandler<CameraProfileConfigurationModel>(false, FromStream.Start);
         services.AddEventHandler<WeldingRecognitionModel>(FromRelativeStreamPosition.End-1);
         services.WhenUnix(services => services.AddHostedService<LibCameraStarter>());
         services.AddSingleton<LibCameraProcess>(sp => new LibCameraProcess(sp.GetRequiredService<IConfiguration>(), sp,
             sp.GetRequiredService<ILogger<LibCameraProcess>>(), address));
 
-=======
-        services.AddEventHandler<CameraProfileConfigurationModel>(true, FromStream.Start);
-        services.AddEventHandler<WeldingRecognitionModel>(true, FromStream.Start); 
->>>>>>> 92b14b85
         return services;
     }
 }