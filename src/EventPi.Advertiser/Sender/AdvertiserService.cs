﻿using System.Net;
using Makaretu.Dns;
using Microsoft.Extensions.DependencyInjection;
using Microsoft.Extensions.Hosting;
using Microsoft.Extensions.Logging;


namespace EventPi.Advertiser.Sender
{

    internal class AdvertiserService : IHostedService
    {
        private CancellationTokenSource _cancellationTokenSource;
        private readonly ILogger<AdvertiserService> _logger;
        private readonly List<AdvertiseSender> _advertisers;


        public AdvertiserService(ILogger<AdvertiserService> logger, IServiceProfileEnricher enrichers, IEnumerable<IServiceInfo> services)
        {
            _logger = logger;
            _advertisers = new List<AdvertiseSender>();
            foreach (var service in services)
            {
<<<<<<< HEAD
                _advertisers.Add(AdvertiseSender.Create(Dns.GetHostName(), service.ServiceName, service.Port));
=======
                _advertisers.Add(AdvertiseSender.Create(enrichers, service.Schema, Dns.GetHostName(),  service.ServiceName, service.Port));
                logger.LogInformation($"Advertising {service.ServiceName}: {service.Schema}://{{IP}}:{service.Port}");
>>>>>>> 8b1eddc5
            }

        }

        private async Task AdvertiseRegisteredServices(CancellationToken cancellationToken)
        {
            _logger.LogInformation($"Starting advertising {Dns.GetHostName()} in local network!");
            while (!cancellationToken.IsCancellationRequested)
            {
                foreach (var service in _advertisers)
                {
                    service.Advertise();
                    await Task.Delay(500, cancellationToken);
                }
                await Task.Delay(20000, cancellationToken);
            }


        }
        public Task StartAsync(CancellationToken cancellationToken)
        {
            if (_cancellationTokenSource != null)
                throw new InvalidOperationException("You cannot invoke start when already running (AdvertiserService).");
            _cancellationTokenSource = CancellationTokenSource.CreateLinkedTokenSource(cancellationToken);
            Task.Factory.StartNew(async () => await AdvertiseRegisteredServices(_cancellationTokenSource.Token), TaskCreationOptions.LongRunning);
            return Task.CompletedTask;
        }

        public async Task StopAsync(CancellationToken cancellationToken)
        {
            await _cancellationTokenSource.CancelAsync();
            _cancellationTokenSource = null;
        }
    }
}<|MERGE_RESOLUTION|>--- conflicted
+++ resolved
@@ -21,12 +21,8 @@
             _advertisers = new List<AdvertiseSender>();
             foreach (var service in services)
             {
-<<<<<<< HEAD
-                _advertisers.Add(AdvertiseSender.Create(Dns.GetHostName(), service.ServiceName, service.Port));
-=======
                 _advertisers.Add(AdvertiseSender.Create(enrichers, service.Schema, Dns.GetHostName(),  service.ServiceName, service.Port));
                 logger.LogInformation($"Advertising {service.ServiceName}: {service.Schema}://{{IP}}:{service.Port}");
->>>>>>> 8b1eddc5
             }
 
         }
