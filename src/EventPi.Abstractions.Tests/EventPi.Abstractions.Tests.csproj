--- conflicted
+++ resolved
@@ -10,11 +10,7 @@
   </PropertyGroup>
 
   <ItemGroup>
-<<<<<<< HEAD
     <PackageReference Include="FluentAssertions" Version="8.0.1" />
-=======
-    <PackageReference Include="FluentAssertions" Version="8.8.0" />
->>>>>>> a21ddefc
     <PackageReference Include="Microsoft.NET.Test.Sdk" Version="18.0.1" />
     <PackageReference Include="xunit" Version="2.9.3" />
     <PackageReference Include="xunit.runner.visualstudio" Version="3.1.5">
