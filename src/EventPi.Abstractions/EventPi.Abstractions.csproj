﻿<Project Sdk="Microsoft.NET.Sdk">

  <PropertyGroup>
    <TargetFrameworks>net9.0;net10.0</TargetFrameworks>
    <ImplicitUsings>enable</ImplicitUsings>
    <Nullable>enable</Nullable>
    <GeneratePackageOnBuild>True</GeneratePackageOnBuild>
    <Title>EventPi.Abstractions</Title>
    <AssemblyVersion>0.0.0.1</AssemblyVersion>
    <FileVersion>0.0.0.1</FileVersion>
    <PackageTags>Rpi;EventStore;CQRS;EventSourcing</PackageTags>
    <PackageDescription>EventPi abstractions</PackageDescription>
    <PackageReadmeFile>README.md</PackageReadmeFile>
    <RepositoryUrl>https://github.com/modelingevolution/eventpi</RepositoryUrl>
    <GenerateDocumentationFile>False</GenerateDocumentationFile>
    <Copyright>ModelingEvolution</Copyright>
    <Authors>ModelingEvolution Team</Authors>
  </PropertyGroup>

 
  <ItemGroup>
    <PackageReference Include="MicroPlumberd" Version="1.0.124.158" />
<<<<<<< HEAD
    <PackageReference Include="Microsoft.Extensions.Configuration" Version="9.0.8" />
    <PackageReference Include="Microsoft.Extensions.Configuration.Abstractions" Version="9.0.8" />
    <PackageReference Include="Microsoft.Extensions.Configuration.Binder" Version="9.0.8" />
    <PackageReference Include="protobuf-net" Version="3.2.56" />
    <PackageReference Include="protobuf-net.Core" Version="3.2.56" />
=======
    <PackageReference Include="Microsoft.Extensions.Configuration" Version="10.0.0" />
    <PackageReference Include="Microsoft.Extensions.Configuration.Abstractions" Version="10.0.0" />
    <PackageReference Include="Microsoft.Extensions.Configuration.Binder" Version="10.0.0" />
    <PackageReference Include="protobuf-net" Version="3.2.52" />
    <PackageReference Include="protobuf-net.Core" Version="3.2.52" />
>>>>>>> a21ddefc
    
  </ItemGroup>
  <ItemGroup>
    <None Include="README.md">
      <Pack>True</Pack>
      <PackagePath>\</PackagePath>
    </None>
  </ItemGroup>
</Project><|MERGE_RESOLUTION|>--- conflicted
+++ resolved
@@ -1,7 +1,7 @@
 ﻿<Project Sdk="Microsoft.NET.Sdk">
 
   <PropertyGroup>
-    <TargetFrameworks>net9.0;net10.0</TargetFrameworks>
+	  <TargetFrameworks>net9.0;net10.0</TargetFrameworks>
     <ImplicitUsings>enable</ImplicitUsings>
     <Nullable>enable</Nullable>
     <GeneratePackageOnBuild>True</GeneratePackageOnBuild>
@@ -20,19 +20,11 @@
  
   <ItemGroup>
     <PackageReference Include="MicroPlumberd" Version="1.0.124.158" />
-<<<<<<< HEAD
     <PackageReference Include="Microsoft.Extensions.Configuration" Version="9.0.8" />
     <PackageReference Include="Microsoft.Extensions.Configuration.Abstractions" Version="9.0.8" />
     <PackageReference Include="Microsoft.Extensions.Configuration.Binder" Version="9.0.8" />
     <PackageReference Include="protobuf-net" Version="3.2.56" />
     <PackageReference Include="protobuf-net.Core" Version="3.2.56" />
-=======
-    <PackageReference Include="Microsoft.Extensions.Configuration" Version="10.0.0" />
-    <PackageReference Include="Microsoft.Extensions.Configuration.Abstractions" Version="10.0.0" />
-    <PackageReference Include="Microsoft.Extensions.Configuration.Binder" Version="10.0.0" />
-    <PackageReference Include="protobuf-net" Version="3.2.52" />
-    <PackageReference Include="protobuf-net.Core" Version="3.2.52" />
->>>>>>> a21ddefc
     
   </ItemGroup>
   <ItemGroup>
